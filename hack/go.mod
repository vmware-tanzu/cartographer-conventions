module github.com/vmware-tanzu/cartographer-conventions/tools

go 1.18

require (
	dies.dev/diegen v0.4.0
	github.com/k14s/ytt v0.39.0
<<<<<<< HEAD
	golang.org/x/tools v0.1.10
	sigs.k8s.io/controller-tools v0.9.0
=======
	golang.org/x/tools v0.1.11
	sigs.k8s.io/controller-tools v0.8.0
>>>>>>> f8fee1e5
	sigs.k8s.io/kustomize/kustomize/v4 v4.5.5
)

require (
	github.com/BurntSushi/toml v1.0.0 // indirect
	github.com/PuerkitoBio/purell v1.1.1 // indirect
	github.com/PuerkitoBio/urlesc v0.0.0-20170810143723-de5bf2ad4578 // indirect
	github.com/asaskevich/govalidator v0.0.0-20190424111038-f61b66f89f4a // indirect
	github.com/cppforlife/cobrautil v0.0.0-20200514214827-bb86e6965d72 // indirect
	github.com/cppforlife/go-cli-ui v0.0.0-20200505234325-512793797f05 // indirect
	github.com/davecgh/go-spew v1.1.1 // indirect
	github.com/evanphx/json-patch v4.12.0+incompatible // indirect
	github.com/fatih/color v1.13.0 // indirect
	github.com/fsnotify/fsnotify v1.5.1 // indirect
	github.com/go-errors/errors v1.0.1 // indirect
	github.com/go-logr/logr v1.2.3 // indirect
	github.com/go-openapi/jsonpointer v0.19.5 // indirect
	github.com/go-openapi/jsonreference v0.19.5 // indirect
	github.com/go-openapi/swag v0.19.14 // indirect
	github.com/gobuffalo/flect v0.2.5 // indirect
	github.com/gogo/protobuf v1.3.2 // indirect
	github.com/golang/protobuf v1.5.2 // indirect
	github.com/google/gnostic v0.5.7-v3refs // indirect
	github.com/google/go-cmp v0.5.8 // indirect
	github.com/google/gofuzz v1.2.0 // indirect
	github.com/google/shlex v0.0.0-20191202100458-e7afc7fbc510 // indirect
	github.com/google/uuid v1.2.0 // indirect
	github.com/hashicorp/go-version v1.4.0 // indirect
	github.com/imdario/mergo v0.3.12 // indirect
	github.com/inconshreveable/mousetrap v1.0.0 // indirect
	github.com/josharian/intern v1.0.0 // indirect
	github.com/json-iterator/go v1.1.12 // indirect
	github.com/k14s/starlark-go v0.0.0-20200720175618-3a5c849cc368 // indirect
	github.com/mailru/easyjson v0.7.6 // indirect
	github.com/mattn/go-colorable v0.1.12 // indirect
	github.com/mattn/go-isatty v0.0.14 // indirect
	github.com/mattn/go-runewidth v0.0.7 // indirect
	github.com/mitchellh/mapstructure v1.4.3 // indirect
	github.com/modern-go/concurrent v0.0.0-20180306012644-bacd9c7ef1dd // indirect
	github.com/modern-go/reflect2 v1.0.2 // indirect
	github.com/monochromegane/go-gitignore v0.0.0-20200626010858-205db1a8cc00 // indirect
	github.com/olekukonko/tablewriter v0.0.4 // indirect
	github.com/onsi/gomega v1.18.1 // indirect
	github.com/pkg/errors v0.9.1 // indirect
	github.com/spf13/cobra v1.4.0 // indirect
	github.com/spf13/pflag v1.0.5 // indirect
	github.com/stretchr/testify v1.7.1 // indirect
	github.com/xlab/treeprint v0.0.0-20181112141820-a009c3971eca // indirect
	go.starlark.net v0.0.0-20200306205701-8dd3e2ee1dd5 // indirect
	golang.org/x/mod v0.6.0-dev.0.20220419223038-86c51ed26bb4 // indirect
	golang.org/x/net v0.0.0-20220127200216-cd36cc0744dd // indirect
	golang.org/x/sys v0.0.0-20220209214540-3681064d5158 // indirect
	golang.org/x/text v0.3.7 // indirect
	google.golang.org/protobuf v1.28.0 // indirect
	gopkg.in/check.v1 v1.0.0-20201130134442-10cb98267c6c // indirect
	gopkg.in/inf.v0 v0.9.1 // indirect
	gopkg.in/yaml.v2 v2.4.0 // indirect
	gopkg.in/yaml.v3 v3.0.0 // indirect
	k8s.io/api v0.24.0 // indirect
	k8s.io/apiextensions-apiserver v0.24.0 // indirect
	k8s.io/apimachinery v0.24.0 // indirect
	k8s.io/klog/v2 v2.60.1 // indirect
	k8s.io/kube-openapi v0.0.0-20220401212409-b28bf2818661 // indirect
	k8s.io/utils v0.0.0-20220210201930-3a6ce19ff2f9 // indirect
	sigs.k8s.io/json v0.0.0-20211208200746-9f7c6b3444d2 // indirect
	sigs.k8s.io/kustomize/api v0.11.5 // indirect
	sigs.k8s.io/kustomize/cmd/config v0.10.7 // indirect
	sigs.k8s.io/kustomize/kyaml v0.13.7 // indirect
	sigs.k8s.io/structured-merge-diff/v4 v4.2.1 // indirect
	sigs.k8s.io/yaml v1.3.0 // indirect
)<|MERGE_RESOLUTION|>--- conflicted
+++ resolved
@@ -5,13 +5,8 @@
 require (
 	dies.dev/diegen v0.4.0
 	github.com/k14s/ytt v0.39.0
-<<<<<<< HEAD
-	golang.org/x/tools v0.1.10
 	sigs.k8s.io/controller-tools v0.9.0
-=======
 	golang.org/x/tools v0.1.11
-	sigs.k8s.io/controller-tools v0.8.0
->>>>>>> f8fee1e5
 	sigs.k8s.io/kustomize/kustomize/v4 v4.5.5
 )
 
