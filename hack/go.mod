module github.com/vmware-tanzu/cartographer-conventions/tools

go 1.19

require (
	dies.dev/diegen v0.8.0
	github.com/get-woke/woke v0.19.0
<<<<<<< HEAD
	github.com/vmware-tanzu/carvel-ytt v0.45.0
	golang.org/x/tools v0.8.0
	sigs.k8s.io/controller-tools v0.12.0
=======
	github.com/vmware-tanzu/carvel-ytt v0.45.1
	golang.org/x/tools v0.9.1
	sigs.k8s.io/controller-tools v0.11.3
>>>>>>> 34c50ca0
	sigs.k8s.io/kustomize/kustomize/v4 v4.5.7
)

require (
	github.com/BurntSushi/toml v1.2.1 // indirect
	github.com/acomagu/bufpipe v1.0.3 // indirect
	github.com/asaskevich/govalidator v0.0.0-20190424111038-f61b66f89f4a // indirect
	github.com/caitlinelfring/go-env-default v1.1.0 // indirect
	github.com/cppforlife/cobrautil v0.0.0-20200514214827-bb86e6965d72 // indirect
	github.com/cppforlife/go-cli-ui v0.0.0-20200505234325-512793797f05 // indirect
	github.com/davecgh/go-spew v1.1.1 // indirect
	github.com/evanphx/json-patch v4.12.0+incompatible // indirect
	github.com/fatih/color v1.15.0 // indirect
	github.com/fsnotify/fsnotify v1.6.0 // indirect
	github.com/get-woke/fastwalk v1.0.0 // indirect
	github.com/get-woke/go-git/v5 v5.4.6 // indirect
	github.com/go-errors/errors v1.0.1 // indirect
	github.com/go-git/gcfg v1.5.0 // indirect
	github.com/go-git/go-billy/v5 v5.3.1 // indirect
	github.com/go-git/go-git/v5 v5.4.2 // indirect
	github.com/go-logr/logr v1.2.3 // indirect
	github.com/go-openapi/jsonpointer v0.19.6 // indirect
	github.com/go-openapi/jsonreference v0.20.1 // indirect
	github.com/go-openapi/swag v0.22.3 // indirect
<<<<<<< HEAD
	github.com/gobuffalo/flect v1.0.2 // indirect
=======
	github.com/gobuffalo/flect v0.3.0 // indirect
>>>>>>> 34c50ca0
	github.com/gogo/protobuf v1.3.2 // indirect
	github.com/golang/protobuf v1.5.3 // indirect
	github.com/google/gnostic v0.5.7-v3refs // indirect
	github.com/google/go-cmp v0.5.9 // indirect
	github.com/google/gofuzz v1.2.0 // indirect
	github.com/google/shlex v0.0.0-20191202100458-e7afc7fbc510 // indirect
	github.com/hashicorp/go-version v1.6.0 // indirect
	github.com/hashicorp/hcl v1.0.0 // indirect
	github.com/imdario/mergo v0.3.12 // indirect
	github.com/inconshreveable/mousetrap v1.1.0 // indirect
	github.com/jbenet/go-context v0.0.0-20150711004518-d14ea06fba99 // indirect
	github.com/josharian/intern v1.0.0 // indirect
	github.com/json-iterator/go v1.1.12 // indirect
	github.com/k14s/starlark-go v0.0.0-20200720175618-3a5c849cc368 // indirect
	github.com/magiconair/properties v1.8.6 // indirect
	github.com/mailru/easyjson v0.7.7 // indirect
<<<<<<< HEAD
	github.com/mattn/go-colorable v0.1.13 // indirect
	github.com/mattn/go-isatty v0.0.17 // indirect
=======
	github.com/mattn/go-colorable v0.1.12 // indirect
	github.com/mattn/go-isatty v0.0.14 // indirect
>>>>>>> 34c50ca0
	github.com/mattn/go-runewidth v0.0.7 // indirect
	github.com/mitchellh/go-homedir v1.1.0 // indirect
	github.com/mitchellh/mapstructure v1.5.0 // indirect
	github.com/modern-go/concurrent v0.0.0-20180306012644-bacd9c7ef1dd // indirect
	github.com/modern-go/reflect2 v1.0.2 // indirect
	github.com/monochromegane/go-gitignore v0.0.0-20200626010858-205db1a8cc00 // indirect
	github.com/olekukonko/tablewriter v0.0.4 // indirect
	github.com/pelletier/go-toml v1.9.5 // indirect
	github.com/pelletier/go-toml/v2 v2.0.1 // indirect
	github.com/pkg/errors v0.9.1 // indirect
	github.com/rs/zerolog v1.27.0 // indirect
	github.com/spf13/afero v1.8.2 // indirect
	github.com/spf13/cast v1.5.0 // indirect
	github.com/spf13/cobra v1.7.0 // indirect
	github.com/spf13/jwalterweatherman v1.1.0 // indirect
	github.com/spf13/pflag v1.0.5 // indirect
	github.com/spf13/viper v1.12.0 // indirect
	github.com/subosito/gotenv v1.3.0 // indirect
	github.com/xlab/treeprint v1.1.0 // indirect
	go.starlark.net v0.0.0-20200306205701-8dd3e2ee1dd5 // indirect
	golang.org/x/mod v0.10.0 // indirect
<<<<<<< HEAD
	golang.org/x/net v0.9.0 // indirect
	golang.org/x/sys v0.7.0 // indirect
=======
	golang.org/x/net v0.10.0 // indirect
	golang.org/x/sys v0.8.0 // indirect
>>>>>>> 34c50ca0
	golang.org/x/text v0.9.0 // indirect
	google.golang.org/protobuf v1.28.1 // indirect
	gopkg.in/inf.v0 v0.9.1 // indirect
	gopkg.in/ini.v1 v1.66.4 // indirect
	gopkg.in/warnings.v0 v0.1.2 // indirect
	gopkg.in/yaml.v2 v2.4.0 // indirect
	gopkg.in/yaml.v3 v3.0.1 // indirect
<<<<<<< HEAD
	k8s.io/api v0.27.1 // indirect
	k8s.io/apiextensions-apiserver v0.27.1 // indirect
	k8s.io/apimachinery v0.27.1 // indirect
=======
	k8s.io/api v0.26.1 // indirect
	k8s.io/apiextensions-apiserver v0.26.1 // indirect
	k8s.io/apimachinery v0.27.0 // indirect
>>>>>>> 34c50ca0
	k8s.io/klog/v2 v2.90.1 // indirect
	k8s.io/kube-openapi v0.0.0-20230308215209-15aac26d736a // indirect
	k8s.io/utils v0.0.0-20230209194617-a36077c30491 // indirect
	sigs.k8s.io/json v0.0.0-20221116044647-bc3834ca7abd // indirect
	sigs.k8s.io/kustomize/api v0.12.1 // indirect
	sigs.k8s.io/kustomize/cmd/config v0.10.9 // indirect
	sigs.k8s.io/kustomize/kyaml v0.13.9 // indirect
	sigs.k8s.io/structured-merge-diff/v4 v4.2.3 // indirect
	sigs.k8s.io/yaml v1.3.0 // indirect
)<|MERGE_RESOLUTION|>--- conflicted
+++ resolved
@@ -5,15 +5,9 @@
 require (
 	dies.dev/diegen v0.8.0
 	github.com/get-woke/woke v0.19.0
-<<<<<<< HEAD
-	github.com/vmware-tanzu/carvel-ytt v0.45.0
-	golang.org/x/tools v0.8.0
-	sigs.k8s.io/controller-tools v0.12.0
-=======
 	github.com/vmware-tanzu/carvel-ytt v0.45.1
 	golang.org/x/tools v0.9.1
 	sigs.k8s.io/controller-tools v0.11.3
->>>>>>> 34c50ca0
 	sigs.k8s.io/kustomize/kustomize/v4 v4.5.7
 )
 
@@ -38,11 +32,7 @@
 	github.com/go-openapi/jsonpointer v0.19.6 // indirect
 	github.com/go-openapi/jsonreference v0.20.1 // indirect
 	github.com/go-openapi/swag v0.22.3 // indirect
-<<<<<<< HEAD
 	github.com/gobuffalo/flect v1.0.2 // indirect
-=======
-	github.com/gobuffalo/flect v0.3.0 // indirect
->>>>>>> 34c50ca0
 	github.com/gogo/protobuf v1.3.2 // indirect
 	github.com/golang/protobuf v1.5.3 // indirect
 	github.com/google/gnostic v0.5.7-v3refs // indirect
@@ -59,13 +49,8 @@
 	github.com/k14s/starlark-go v0.0.0-20200720175618-3a5c849cc368 // indirect
 	github.com/magiconair/properties v1.8.6 // indirect
 	github.com/mailru/easyjson v0.7.7 // indirect
-<<<<<<< HEAD
 	github.com/mattn/go-colorable v0.1.13 // indirect
 	github.com/mattn/go-isatty v0.0.17 // indirect
-=======
-	github.com/mattn/go-colorable v0.1.12 // indirect
-	github.com/mattn/go-isatty v0.0.14 // indirect
->>>>>>> 34c50ca0
 	github.com/mattn/go-runewidth v0.0.7 // indirect
 	github.com/mitchellh/go-homedir v1.1.0 // indirect
 	github.com/mitchellh/mapstructure v1.5.0 // indirect
@@ -87,13 +72,8 @@
 	github.com/xlab/treeprint v1.1.0 // indirect
 	go.starlark.net v0.0.0-20200306205701-8dd3e2ee1dd5 // indirect
 	golang.org/x/mod v0.10.0 // indirect
-<<<<<<< HEAD
-	golang.org/x/net v0.9.0 // indirect
-	golang.org/x/sys v0.7.0 // indirect
-=======
 	golang.org/x/net v0.10.0 // indirect
 	golang.org/x/sys v0.8.0 // indirect
->>>>>>> 34c50ca0
 	golang.org/x/text v0.9.0 // indirect
 	google.golang.org/protobuf v1.28.1 // indirect
 	gopkg.in/inf.v0 v0.9.1 // indirect
@@ -101,15 +81,9 @@
 	gopkg.in/warnings.v0 v0.1.2 // indirect
 	gopkg.in/yaml.v2 v2.4.0 // indirect
 	gopkg.in/yaml.v3 v3.0.1 // indirect
-<<<<<<< HEAD
 	k8s.io/api v0.27.1 // indirect
 	k8s.io/apiextensions-apiserver v0.27.1 // indirect
 	k8s.io/apimachinery v0.27.1 // indirect
-=======
-	k8s.io/api v0.26.1 // indirect
-	k8s.io/apiextensions-apiserver v0.26.1 // indirect
-	k8s.io/apimachinery v0.27.0 // indirect
->>>>>>> 34c50ca0
 	k8s.io/klog/v2 v2.90.1 // indirect
 	k8s.io/kube-openapi v0.0.0-20230308215209-15aac26d736a // indirect
 	k8s.io/utils v0.0.0-20230209194617-a36077c30491 // indirect
