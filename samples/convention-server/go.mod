module github.com/vmware-tanzu/cartographer-conventions/samples/convention-server

go 1.17

replace github.com/vmware-tanzu/cartographer-conventions/webhook => ../../webhook

require (
	github.com/go-logr/logr v1.2.0
	github.com/go-logr/zapr v1.2.0
	github.com/vmware-tanzu/cartographer-conventions/webhook v0.0.0
<<<<<<< HEAD
	go.uber.org/zap v1.19.1
	k8s.io/api v0.23.1
=======
	k8s.io/api v0.23.4
>>>>>>> 430e05db
)

require (
	github.com/CycloneDX/cyclonedx-go v0.5.0 // indirect
	github.com/gogo/protobuf v1.3.2 // indirect
	github.com/google/go-cmp v0.5.6 // indirect
	github.com/google/go-containerregistry v0.8.0 // indirect
	github.com/google/gofuzz v1.1.0 // indirect
	github.com/json-iterator/go v1.1.12 // indirect
	github.com/modern-go/concurrent v0.0.0-20180306012644-bacd9c7ef1dd // indirect
	github.com/modern-go/reflect2 v1.0.2 // indirect
	go.uber.org/atomic v1.7.0 // indirect
	go.uber.org/multierr v1.6.0 // indirect
	golang.org/x/net v0.0.0-20211216030914-fe4d6282115f // indirect
	golang.org/x/text v0.3.7 // indirect
	gopkg.in/inf.v0 v0.9.1 // indirect
	gopkg.in/yaml.v2 v2.4.0 // indirect
	k8s.io/apimachinery v0.23.4 // indirect
	k8s.io/klog/v2 v2.30.0 // indirect
	k8s.io/utils v0.0.0-20211116205334-6203023598ed // indirect
	sigs.k8s.io/controller-runtime v0.11.1 // indirect
	sigs.k8s.io/json v0.0.0-20211020170558-c049b76a60c6 // indirect
	sigs.k8s.io/structured-merge-diff/v4 v4.2.1 // indirect
)<|MERGE_RESOLUTION|>--- conflicted
+++ resolved
@@ -8,12 +8,8 @@
 	github.com/go-logr/logr v1.2.0
 	github.com/go-logr/zapr v1.2.0
 	github.com/vmware-tanzu/cartographer-conventions/webhook v0.0.0
-<<<<<<< HEAD
 	go.uber.org/zap v1.19.1
-	k8s.io/api v0.23.1
-=======
 	k8s.io/api v0.23.4
->>>>>>> 430e05db
 )
 
 require (
